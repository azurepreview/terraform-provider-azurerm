--- conflicted
+++ resolved
@@ -6,11 +6,11 @@
 	"github.com/terraform-providers/terraform-provider-azurerm/azurerm/helpers/validate"
 )
 
-<<<<<<< HEAD
 func FrontDoorName(i interface{}, k string) (_ []string, errors []error) {
 	if m, regexErrs := validate.RegExHelper(i, k, `(^[\da-zA-Z])([-\da-zA-Z]{3,61})([\da-zA-Z]$)`); !m {
 		return nil, append(regexErrs, fmt.Errorf(`%q must be between 5 and 63 characters in length and begin with a letter or number, end with a letter or number and may contain only letters, numbers or hyphens.`, k))
 	}
+
 	return nil, nil
 }
 
@@ -18,6 +18,7 @@
 	if m, regexErrs := validate.RegExHelper(i, k, `^([A-Za-z])([A-Za-z\d]{0,255})$`); !m {
 		return nil, append(regexErrs, fmt.Errorf(`%q must begin with a letter, be between 1 and 256 characters in length and may contain only letters or numbers.`, k))
 	}
+	
 	return nil, nil
 }
 
@@ -29,8 +30,6 @@
 	return nil, nil
 }
 
-=======
->>>>>>> be9a83d2
 func FrontDoorBackendPoolRoutingRuleName(i interface{}, k string) (_ []string, errors []error) {
 	if m, regexErrs := validate.RegExHelper(i, k, `(^[\da-zA-Z])([-\da-zA-Z]{1,88})([\da-zA-Z]$)`); !m {
 		return nil, append(regexErrs, fmt.Errorf(`%q must be between 1 and 90 characters in length and begin with a letter or number, end with a letter or number and may contain only letters, numbers or hyphens.`, k))
